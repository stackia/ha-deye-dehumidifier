--- conflicted
+++ resolved
@@ -80,12 +80,8 @@
                 # The product_type was initially set to "dehumidifier"
                 # but at some point (around 04/15/2025) it was changed to "除湿机" or "更多"
                 lambda d: d["product_type"] == "dehumidifier"
-<<<<<<< HEAD
-                or d["product_type"] == "除湿机" or d["product_type"] == "更多",
-=======
                 or d["product_type"] == "除湿机"
                 or d["product_type"] == "更多",
->>>>>>> aab7bb35
                 await cloud_api.get_device_list(),
             )
         )
